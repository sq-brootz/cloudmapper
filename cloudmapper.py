#! /usr/bin/env python
"""
Copyright 2018 Duo Security

Redistribution and use in source and binary forms, with or without modification, are permitted provided that the following conditions are met:

1. Redistributions of source code must retain the above copyright notice, this list of conditions and the following disclaimer.

2. Redistributions in binary form must reproduce the above copyright notice, this list of conditions and the following disclaimer in the documentation and/or other materials provided with the distribution.

3. Neither the name of the copyright holder nor the names of its contributors may be used to endorse or promote products derived from this software without specific prior written permission.

THIS SOFTWARE IS PROVIDED BY THE COPYRIGHT HOLDERS AND CONTRIBUTORS "AS IS" AND ANY EXPRESS OR IMPLIED WARRANTIES, INCLUDING, BUT NOT LIMITED TO, THE IMPLIED WARRANTIES OF MERCHANTABILITY AND FITNESS FOR A PARTICULAR PURPOSE ARE DISCLAIMED. IN NO EVENT SHALL THE COPYRIGHT HOLDER OR CONTRIBUTORS BE LIABLE FOR ANY DIRECT, INDIRECT, INCIDENTAL, SPECIAL, EXEMPLARY, OR CONSEQUENTIAL DAMAGES (INCLUDING, BUT NOT LIMITED TO, PROCUREMENT OF SUBSTITUTE GOODS OR SERVICES; LOSS OF USE, DATA, OR PROFITS; OR BUSINESS INTERRUPTION) HOWEVER CAUSED AND ON ANY THEORY OF LIABILITY, WHETHER IN CONTRACT, STRICT LIABILITY, OR TORT (INCLUDING NEGLIGENCE OR OTHERWISE) ARISING IN ANY WAY OUT OF THE USE OF THIS SOFTWARE, EVEN IF ADVISED OF THE POSSIBILITY OF SUCH DAMAGE.
---------------------------------------------------------------------------

This script manages CloudMapper, a tool for creating network diagrams of AWS environments.
"""
from __future__ import (absolute_import, division, print_function)
import json
import argparse
import sys
from cloudmapper.webserver import run_webserver

__version__ = "1.0.0"

def get_account(account_name, config):
    for account in config["accounts"]:
        if account["name"] == account_name:
            return account
    # Could not find account
    raise Exception("Account named \"{}\" not found".format(account_name))


def run_gathering(arguments):
    from cloudmapper.gatherer import gather
    parser = argparse.ArgumentParser()
    parser.add_argument("--account-name", help="Account to collect from",
                        required=True, type=str)
    args = parser.parse_args(arguments)

    gather(args)


def run_prepare(arguments):
    from cloudmapper.prepare import prepare

    # Parse arguments
    parser = argparse.ArgumentParser()
    parser.add_argument("--config", help="Config file name",
                        default="config.json", type=str)
    parser.add_argument("--account-name", help="Account to collect from",
                        required=True, type=str)
    parser.add_argument("--regions", help="Regions to restrict to (ex. us-east-1,us-west-2)",
                        default=None, type=str)
    parser.add_argument("--internal-edges", help="Show all connections (default)",
                        dest='internal_edges', action='store_true')
    parser.add_argument("--no-internal-edges", help="Only show connections to external CIDRs",
                        dest='internal_edges', action='store_false')
    parser.add_argument("--inter-rds-edges", help="Show connections between RDS instances",
                        dest='inter_rds_edges', action='store_true')
    parser.add_argument("--no-inter-rds-edges", help="Do not show connections between RDS instances (default)",
                        dest='inter_rds_edges', action='store_false')
    parser.add_argument("--read-replicas", help="Show RDS read replicas (default)",
                        dest='read_replicas', action='store_true')
    parser.add_argument("--no-read-replicas", help="Do not show RDS read replicas",
                        dest='read_replicas', action='store_false')
    parser.add_argument("--azs", help="Show availability zones (default)",
                        dest='azs', action='store_true')
    parser.add_argument("--no-azs", help="Do not show availability zones",
                        dest='azs', action='store_false')
    parser.add_argument("--collapse-by-tag", help="Collapse nodes with the same tag to a single node",
                        dest='collapse_by_tag', default=None, type=str)

    parser.set_defaults(internal_edges=True)
    parser.set_defaults(inter_rds_edges=False)
    parser.set_defaults(read_replicas=True)
    parser.set_defaults(azs=True)

    args = parser.parse_args(arguments)

    outputfilter = {}
    if args.regions:
        # Regions are given as 'us-east-1,us-west-2'. Split this by the comma,
        # wrap each with quotes, and add the comma back. This is needed for how we do filtering.
        outputfilter["regions"] = ','.join(['"' + r + '"' for r in args.regions.split(',')])
    outputfilter["internal_edges"] = args.internal_edges
    outputfilter["read_replicas"] = args.read_replicas
    outputfilter["inter_rds_edges"] = args.inter_rds_edges
    outputfilter["azs"] = args.azs
    outputfilter["collapse_by_tag"] = args.collapse_by_tag

    # Read accounts file
    try:
        config = json.load(open(args.config))
    except IOError:
        exit("ERROR: Unable to load config file \"{}\"".format(args.config))
    except ValueError as e:
        exit("ERROR: Config file \"{}\" could not be loaded ({}), see config.json.demo for an example".format(args.config, e))
    account = get_account(args.account_name, config)

    prepare(account, config, outputfilter)


def show_help():
<<<<<<< HEAD
    print("usage: {} [prepare|serve] [...]".format(sys.argv[0]))
=======
    print("CloudMapper {}".format(__version__))
    print("usage: {} [gather|prepare|serve] [...]".format(sys.argv[0]))
    print("  gather: Queries AWS for account data and caches it locally")
>>>>>>> 3f8eb9aa
    print("  prepare: Prepares the data for viewing")
    print("  serve: Runs a local webserver for viewing the data")
    exit(-1)


def main():
    """Entry point for the CLI."""

    # Parse command
    if len(sys.argv) <= 1:
        show_help()

    command = sys.argv[1]
    arguments = sys.argv[2:]

    if command == "prepare":
        run_prepare(arguments)
    elif command == "serve":
        run_webserver(arguments)
    elif command == "gather":
        run_gathering(arguments)
    else:
        show_help()

    print("Complete")


if __name__ == "__main__":
    main()<|MERGE_RESOLUTION|>--- conflicted
+++ resolved
@@ -102,13 +102,9 @@
 
 
 def show_help():
-<<<<<<< HEAD
-    print("usage: {} [prepare|serve] [...]".format(sys.argv[0]))
-=======
     print("CloudMapper {}".format(__version__))
     print("usage: {} [gather|prepare|serve] [...]".format(sys.argv[0]))
     print("  gather: Queries AWS for account data and caches it locally")
->>>>>>> 3f8eb9aa
     print("  prepare: Prepares the data for viewing")
     print("  serve: Runs a local webserver for viewing the data")
     exit(-1)
